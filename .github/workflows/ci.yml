name: CI

on:
  pull_request:
    types: [opened, synchronize, reopened, ready_for_review]

jobs:
  frontend:
    name: Frontend (justice-dashboard)
    runs-on: ubuntu-latest
    defaults:
      run:
        working-directory: justice-dashboard
    steps:
      - uses: actions/checkout@v4
      - uses: actions/setup-node@v4
        with:
          node-version: '22.x'
          cache: npm
          cache-dependency-path: justice-dashboard/package-lock.json
      - run: npm ci
      - run: npm test --if-present -- --ci --watchAll=false
      - run: npm run build --if-present

  backend:
    name: Backend (repo root if present)
    runs-on: ubuntu-latest
    steps:
      - uses: actions/checkout@v4

      - uses: actions/setup-node@v4
        with:
<<<<<<< HEAD
          node-version: '22.x'
          cache: npm
          cache-dependency-path: |
            package-lock.json
            justice-server/package-lock.json
      - name: Install (if package.json exists)
=======
          node-version: '20'
          cache: 'npm'
          cache-dependency-path: |
            package-lock.json
            justice-server/package-lock.json

      - name: Install root deps
        run: npm ci

      - name: Install backend deps
        working-directory: justice-server
>>>>>>> 2bbfcf81
        run: |
          if [ -f package-lock.json ]; then npm ci; else npm install; fi
        shell: bash
<<<<<<< HEAD
      - name: Install backend deps (if justice-server/package.json exists)
        working-directory: justice-server
        run: |
          if [ -f package.json ]; then npm ci; else npm install; fi
        shell: bash

      - name: Test (if scripts.test exists)
        env:
=======

      - name: Start backend (background) with health check
        env:
          PORT: 3000
>>>>>>> 2bbfcf81
          NODE_ENV: test
        run: |
          node justice-server/server.js &
          pid=$!
          for i in {1..30}; do
            if curl -fsS http://127.0.0.1:3000/health >/dev/null 2>&1; then
              echo "Backend healthy."
              break
            fi
            sleep 1
            if [ $i -eq 30 ]; then
              echo "Backend failed to become healthy."
              kill $pid || true
              exit 1
            fi
          done

      - name: Run tests
        env:
          NODE_ENV: test
        run: npm test
        shell: bash
<|MERGE_RESOLUTION|>--- conflicted
+++ resolved
@@ -30,16 +30,8 @@
 
       - uses: actions/setup-node@v4
         with:
-<<<<<<< HEAD
           node-version: '22.x'
           cache: npm
-          cache-dependency-path: |
-            package-lock.json
-            justice-server/package-lock.json
-      - name: Install (if package.json exists)
-=======
-          node-version: '20'
-          cache: 'npm'
           cache-dependency-path: |
             package-lock.json
             justice-server/package-lock.json
@@ -49,25 +41,13 @@
 
       - name: Install backend deps
         working-directory: justice-server
->>>>>>> 2bbfcf81
         run: |
           if [ -f package-lock.json ]; then npm ci; else npm install; fi
         shell: bash
-<<<<<<< HEAD
-      - name: Install backend deps (if justice-server/package.json exists)
-        working-directory: justice-server
-        run: |
-          if [ -f package.json ]; then npm ci; else npm install; fi
-        shell: bash
-
-      - name: Test (if scripts.test exists)
-        env:
-=======
 
       - name: Start backend (background) with health check
         env:
           PORT: 3000
->>>>>>> 2bbfcf81
           NODE_ENV: test
         run: |
           node justice-server/server.js &
